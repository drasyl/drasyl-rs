--- conflicted
+++ resolved
@@ -38,6 +38,8 @@
 axum-extra = { version = "0.10.1", features = ["typed-header"] }
 chrono = { version = "0.4" }
 humantime = "2.2.0"
+hickory-proto = "0.25.2"
+hickory-server = "0.25.2"
 async-trait = "0.1.88"
 
 [target."cfg(target_os = \"windows\")".dependencies]
@@ -45,15 +47,10 @@
 windows-service = "0.8.0"
 
 [target."cfg(target_os = \"macos\")".dependencies]
-<<<<<<< HEAD
-hickory-proto = "0.25.2"
-hickory-server = "0.25.2"
-=======
 net-route = "0.4.6"
 
 [target."cfg(target_os = \"linux\")".dependencies]
 net-route = "0.4.6"
->>>>>>> 3d44a6fc
 
 [features]
 ffi = []
