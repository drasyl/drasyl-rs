mod config;
#[cfg(feature = "dns")]
mod dns;
mod error;
mod housekeeping;
mod inner;
<<<<<<< HEAD
mod routing;
=======
mod network_listener;
mod node;
mod routing;
mod tun;
>>>>>>> 3d44a6fc

pub(crate) use crate::agent::network_listener::NetworkListener;
use crate::network::Network;
pub use config::*;
pub use error::*;
pub use inner::*;
use p2p::identity::PubKey;
use p2p::node::{MessageSink, Node, SendHandle};
use p2p::util;
use std::collections::HashMap;
use std::sync::Arc;
use tokio::sync::MutexGuard;
use tokio::task::JoinSet;
use tokio_util::sync::{CancellationToken, WaitForCancellationFuture};
use tracing::{error, info, trace, warn};
use tun_rs::AsyncDevice as TunDevice;
use url::Url;

pub struct Agent {
    pub(crate) inner: Arc<AgentInner>,
}

impl Agent {
    pub async fn start(
        config: AgentConfig, // Agent configuration (identity, networks, etc.)
        config_path: String, // Path to configuration file
        token_path: String,  // Path to store authentication tokens
        tun_device: Option<Arc<TunDevice>>, // Optional TUN device for network tunneling
        network_listener: Option<NetworkListener>, // Optional callback for network changes
    ) -> Result<Self, Error> {
        info!("Start agent.");

        let cancellation_token = CancellationToken::new();

        // bind node
        let (node, recv_buf_rx) = AgentInner::bind_node(&config).await?;

        // create tun device
        let tun_device = match tun_device {
            Some(tun_device) => tun_device,
            None => {
                trace!("No tun device supplied, creating one");
                #[cfg(any(target_os = "windows", target_os = "linux", target_os = "macos"))]
                {
                    AgentInner::create_tun_device(&config)?
                }
                #[cfg(not(any(
                    target_os = "windows",
                    target_os = "linux",
                    target_os = "macos"
                )))]
                return Err(Error::UnsupportedTunCreationPlatform);
            }
        };

        // options
        let channel_cap = util::get_env("CHANNEL_CAP", 512);

        // tun <-> drasyl packet processing
        let (tun_tx, drasyl_rx) = flume::bounded::<(Vec<u8>, Arc<SendHandle>)>(channel_cap);
        let tun_tx = Arc::new(tun_tx);
        let drasyl_rx = Arc::new(drasyl_rx);

        let inner = Arc::new(AgentInner::new(
            config.id,
            config.networks,
            cancellation_token,
            node,
            recv_buf_rx,
            tun_device,
            tun_tx.clone(),
            drasyl_rx.clone(),
            config_path,
            token_path,
            config.mtu.unwrap_or(AgentConfig::default_mtu()),
            network_listener,
        ));

        let mut join_set = JoinSet::new();

        // node runner task
        join_set.spawn(AgentInner::node_runner(
            inner.clone(),
            inner.cancellation_token.clone(),
        ));

        // tun runner task
        join_set.spawn(AgentInner::tun_runner(
            inner.clone(),
            inner.cancellation_token.clone(),
        ));

        // housekeeping task
        join_set.spawn(AgentInner::housekeeping_runner(
            inner.clone(),
            inner.cancellation_token.clone(),
        ));

        let monitoring_token = inner.cancellation_token.clone();
        tokio::spawn(async move {
            while let Some(result) = join_set.join_next().await {
                if let Err(e) = result {
                    error!("Task failed: {e}");
                    monitoring_token.cancel();
                    break;
                }
            }
        });

        info!("Agent started.");

        Ok(Self { inner })
    }

    pub fn cancelled(&self) -> WaitForCancellationFuture<'_> {
        self.inner.cancellation_token.cancelled()
    }

    pub async fn shutdown(&self) {
        info!("Shutdown agent.");
        self.inner.shutdown().await;
        info!("Agent shut down.");
    }

    pub fn node(&self) -> Arc<Node> {
        self.inner.node.clone()
    }

    /// adds a new network
    pub async fn add_network(&self, config_url: &str) -> Result<(), Error> {
        let url = Url::parse(config_url).map_err(|e| Error::ConfigParseError {
            reason: format!("Failed to parse URL: {e}"),
        })?;

        // check if network already exists and add it
        trace!("Locking networks to check if network already exists");
        let mut networks = self.inner.networks.lock().await;
        if networks.contains_key(&url) {
            return Err(Error::NetworkAlreadyExists {
                config_url: config_url.to_string(),
            });
        }

        // add network
        trace!("Adding network");
        let network = Network {
            config_url: config_url.to_string(),
            disabled: false,
            name: None,
            state: None,
            tun_state: None,
        };
        networks.insert(url, network);

        // persist configuration
        self.save_config(&networks).await?;

        info!("Network '{}' added successfully", config_url);
        Ok(())
    }

    /// removes a network
    pub async fn remove_network(&self, config_url: &str) -> Result<(), Error> {
        let url = Url::parse(config_url).map_err(|e| Error::ConfigParseError {
            reason: format!("Failed to parse URL: {e}"),
        })?;

        // check if network exists and remove it
        trace!("Locking networks to check if network exists");
        let mut networks = self.inner.networks.lock().await;
        if !networks.contains_key(&url) {
            return Err(Error::NetworkNotFound {
                config_url: config_url.to_string(),
            });
        }

        // shutdown network
        trace!("Shutting down network");
        self.inner
            .teardown_network(self.inner.clone(), url.clone(), &mut networks)
            .await;
        let _ = networks.remove(&url);

        // persist configuration
        self.save_config(&networks).await?;

        info!("Network '{}' removed successfully", config_url);
        Ok(())
    }

    /// disables a network
    pub async fn disable_network(&self, config_url: &str) -> Result<(), Error> {
        let url = Url::parse(config_url).map_err(|e| Error::ConfigParseError {
            reason: format!("Failed to parse URL: {e}"),
        })?;

        // check if network exists and disable it
        trace!("Locking networks to check if network exists");
        let mut networks = self.inner.networks.lock().await;
        if !networks.contains_key(&url) {
            return Err(Error::NetworkNotFound {
                config_url: config_url.to_string(),
            });
        }

        // disable network
        trace!("Disabling network");
        if let Some(network) = networks.get_mut(&url) {
            network.disabled = true;
        }

        // persist configuration
        self.save_config(&networks).await?;

        info!("Network '{}' disabled successfully", config_url);
        Ok(())
    }

    /// enables a network
    pub async fn enable_network(&self, config_url: &str) -> Result<(), Error> {
        let url = Url::parse(config_url).map_err(|e| Error::ConfigParseError {
            reason: format!("Failed to parse URL: {e}"),
        })?;

        // check if network exists and enable it
        trace!("Locking networks to check if network exists");
        let mut networks = self.inner.networks.lock().await;
        if !networks.contains_key(&url) {
            return Err(Error::NetworkNotFound {
                config_url: config_url.to_string(),
            });
        }

        // enable network
        trace!("Enabling network");
        if let Some(network) = networks.get_mut(&url) {
            network.disabled = false;
        }

        // persist configuration
        self.save_config(&networks).await?;

        info!("Network '{}' enabled successfully", config_url);
        Ok(())
    }

    /// saves the current configuration to file
    async fn save_config(
        &self,
        networks: &MutexGuard<'_, HashMap<Url, Network>>,
    ) -> Result<(), Error> {
        trace!("Saving configuration");

        // load current configuration
        let mut config = AgentConfig::load(&self.inner.config_path)?;

        // update networks from inner state
        config.networks = (*networks).clone();

        // save configuration
        config.save(&self.inner.config_path)
    }
}

impl Drop for Agent {
    fn drop(&mut self) {
        trace!("Drop agent.");
    }
}

pub struct ChannelSink(pub flume::Sender<(PubKey, Vec<u8>)>);

impl MessageSink for ChannelSink {
    fn accept(&self, sender: PubKey, message: Vec<u8>) {
        match self.0.try_send((sender, message)) {
            Ok(_) => {}
            Err(e) => warn!("Received APP dropped: {e}"),
        }
    }
}<|MERGE_RESOLUTION|>--- conflicted
+++ resolved
@@ -4,14 +4,10 @@
 mod error;
 mod housekeeping;
 mod inner;
-<<<<<<< HEAD
-mod routing;
-=======
 mod network_listener;
 mod node;
 mod routing;
 mod tun;
->>>>>>> 3d44a6fc
 
 pub(crate) use crate::agent::network_listener::NetworkListener;
 use crate::network::Network;
