use crate::agent::Error;
use crate::agent::inner::AgentInner;
<<<<<<< HEAD
use crate::agent::inner::is_drasyl_control_packet;
use crate::network::{LocalNodeState, Network, NetworkInner, TunState};
use etherparse::ip_number::UDP;
use etherparse::{Ipv4HeaderSlice, UdpHeaderSlice};
use ipnet::{IpNet, Ipv4Net};
use ipnet_trie::IpnetTrie;
use p2p::identity::PubKey;
use p2p::node::SendHandle;
use p2p::util;
=======
use crate::network::{LocalNodeState, Network, TunState};
use ipnet_trie::IpnetTrie;
>>>>>>> 5c61dc0c
use std::collections::HashMap;
#[cfg(any(target_os = "linux", target_os = "windows"))]
use std::hash::{DefaultHasher, Hash, Hasher};
use std::sync::Arc;
use std::time::Duration;
use tokio::sync::MutexGuard;
use tokio::time::timeout;
use tokio_util::sync::CancellationToken;
use tracing::{error, instrument, trace, warn};
use url::Url;

/// Timeout in milliseconds for fetching network config.
/// If a config cannot be received within this time, the fetch is considered failed.
pub(crate) const CONFIG_FETCH_TIMEOUT: u64 = 5_000;

impl AgentInner {
    pub(crate) async fn housekeeping_runner(
        inner: Arc<AgentInner>,
        housekeeping_shutdown: CancellationToken,
    ) -> Result<(), String> {
        let mut interval = tokio::time::interval(Duration::from_millis(10_000));

        loop {
            tokio::select! {
                biased;
                _ = housekeeping_shutdown.cancelled() => {
                    trace!("Housekeeping runner cancelled");
                    break
                },
                _ = interval.tick() => {
                    if let Err(e) = inner.housekeeping(&inner).await {
                        error!("Error in housekeeping: {e}");
                    }
                }
            }
        }

        trace!("Housekeeping runner finished");
        Ok(())
    }

    async fn housekeeping(&self, inner: &Arc<AgentInner>) -> Result<(), Error> {
        trace!("Locking networks to get network keys");
        let urls: Vec<Url> = {
            let networks = inner.networks.lock().await;
            networks.keys().cloned().collect()
        };
        trace!("Got network keys");

        trace!("Locking networks for housekeeping");
        let mut networks = self.networks.lock().await;
        for url in urls {
            self.housekeeping_network(inner.clone(), url, &mut networks)
                .await;
        }
        trace!("Finished housekeeping");

        // ensure network listener is fired on network changes
        self.notify_on_network_change(&networks, inner.clone());

        Ok(())
    }

    #[instrument(fields(network = %config_url), skip_all)]
    async fn housekeeping_network(
        &self,
        inner: Arc<AgentInner>,
        config_url: Url,
        networks: &mut MutexGuard<'_, HashMap<Url, Network>>,
    ) {
        if let Some(network) = networks.get_mut(&config_url) {
            match timeout(
                Duration::from_millis(CONFIG_FETCH_TIMEOUT),
                self.fetch_network_config(network.config_url.as_str()),
            )
            .await
            {
                Ok(Ok(config)) => {
                    trace!("Network config fetched successfully");

                    // Update network name from config
                    if network.name != config.name {
                        trace!(
                            "Network name changed from '{:?}' to '{:?}'",
                            network.name, config.name
                        );
                    }
                    network.name = config.name.clone();

                    let desired = match config.ip(&inner.id.pk) {
                        Some(desired_ip) => {
                            let desired_effective_access_rule_list = config
                                .effective_access_rule_list(&inner.id.pk)
                                .expect("Failed to get effective access rule");
                            let desired_effective_routing_list = config
                                .effective_routing_list(&inner.id.pk)
                                .expect("Failed to get effective routing list");
                            let desired_hostnames = config.hostnames(&inner.id.pk);
                            Some(LocalNodeState {
                                subnet: config.subnet,
                                ip: desired_ip,
                                access_rules: desired_effective_access_rule_list,
                                routes: desired_effective_routing_list,
                                hostnames: desired_hostnames,
                            })
                        }
                        None => None,
                    };

                    let current = network.state.as_ref().cloned();

                    match (current, desired) {
                        (Some(_), _) if network.disabled => {
                            trace!("Network is disabled. We need to teardown everything.");
                            self.teardown_network(inner.clone(), config_url, networks)
                                .await;
                        }
                        (_, _) if network.disabled => {
                            trace!("Network is disabled. Nothing to do.");
                        }
                        (Some(current), Some(desired)) if current == desired => {
                            trace!("Network is already in desired state");
                        }
                        (Some(current), Some(desired))
                            if current.tun_state() == desired.tun_state() =>
                        {
                            trace!("TUN is in desired state");
                            self.update_routes_and_hostnames(
                                inner.clone(),
                                config_url,
                                networks,
                                Some(current),
                                desired,
                            )
                            .await;
                        }
                        (current, Some(desired)) => {
                            if current.is_some() {
                                trace!(
                                    "TUN is not in desired state. We need to teardown everything and then setup everything again."
                                );
                                self.teardown_network(inner.clone(), config_url.clone(), networks)
                                    .await;
                            } else {
                                trace!("TUN device does not exist. We need to setup everything.");
                            }
                            self.setup_network(
                                inner.clone(),
                                config_url,
                                networks,
                                current,
                                desired,
                            )
                            .await;
                        }
                        (_, None) => {
                            trace!("I'm not part of this network.");
                            self.teardown_network(inner.clone(), config_url, networks)
                                .await;
                        }
                    }
                }
                Ok(Err(e)) => {
                    warn!("Failed to fetch network config: {}", e);
                }
                Err(_) => {
                    warn!(
                        "Timeout of {} ms exceeded while attempting to fetch network config hostname",
                        CONFIG_FETCH_TIMEOUT
                    );
                }
            }
        }
    }

    async fn update_routes_and_hostnames(
        &self,
        inner: Arc<AgentInner>,
        config_url: Url,
        networks: &mut MutexGuard<'_, HashMap<Url, Network>>,
        current: Option<LocalNodeState>,
        desired: LocalNodeState,
    ) {
        if let Some(network) = networks.get_mut(&config_url) {
            // routes
            let applied_routes = match current.as_ref().map(|state| state.routes.clone()) {
                Some(current_routes) if current_routes == desired.routes => current_routes,
                current_routes => {
                    self.routing
                        .update_routes(
                            current_routes,
                            Some(desired.routes.clone()),
<<<<<<< HEAD
                            network.tun_state.as_ref().map(|tun| tun.device.clone()),
=======
                            inner.tun_device.clone(),
>>>>>>> 5c61dc0c
                        )
                        .await
                }
            };

            network.state = Some(LocalNodeState {
                subnet: desired.subnet,
                ip: desired.ip,
                access_rules: desired.access_rules.clone(),
                routes: applied_routes,
                hostnames: desired.hostnames.clone(),
            });

            // access rules
            match current.as_ref().map(|state| state.access_rules.clone()) {
                Some(current_access_rules) if current_access_rules == desired.access_rules => {}
                current_access_rules => {
                    trace!(
                        "Access rules change: current=\n{}; desired=\n{}",
                        current_access_rules.map_or("None".to_string(), |v| v.to_string()),
                        desired.access_rules
                    );
                    self.update_tx_tries(inner.clone(), networks).await;
                    self.update_rx_tries(inner.clone(), networks).await;
                }
            }

            #[cfg(feature = "dns")]
            {
                trace!("Update DNS");
                self.dns
<<<<<<< HEAD
                    .update_network_hostnames(current, desired, config_url, networks)
=======
                    .update_network_hostnames(current, desired, networks)
>>>>>>> 5c61dc0c
                    .await;
            }
        }
    }

    pub(crate) async fn teardown_network(
        &self,
        inner: Arc<AgentInner>,
        config_url: Url,
        networks: &mut MutexGuard<'_, HashMap<Url, Network>>,
    ) {
        if let Some(network) = networks.get_mut(&config_url) {
            // routes
            let routes = { network.state.as_ref().map(|state| state.routes.clone()) };
            if let Some(routes) = routes {
                self.routing
<<<<<<< HEAD
                    .remove_routes(
                        routes,
                        network.tun_state.as_ref().map(|tun| tun.device.clone()),
                    )
=======
                    .remove_routes(routes, inner.tun_device.clone())
>>>>>>> 5c61dc0c
                    .await;
            }

            network.state = None;

            // tun device
            // if let Some(tun_state) = network.tun_state.as_ref() {
            //     trace!("Remove existing TUN device by cancelling token");
            //     self.tun_device
            //         .remove_address(IpAddr::V4(tun_state.ip))
            //         .expect("Failed to add address");
            // }
            network.tun_state = None;

            // access rules
            self.update_tx_tries(inner.clone(), networks).await;
            self.update_rx_tries(inner.clone(), networks).await;

            #[cfg(feature = "dns")]
            {
                trace!("Update DNS");
                self.dns.update_all_hostnames(networks).await;
            }
        }
    }

    async fn setup_network(
        &self,
        inner: Arc<AgentInner>,
        config_url: Url,
        networks: &mut MutexGuard<'_, HashMap<Url, Network>>,
        current: Option<LocalNodeState>,
        desired: LocalNodeState,
    ) {
        if let Some(network) = networks.get_mut(&config_url) {
            // tun device
            // inner
            //     .tun_device
            //     .add_address_v4(desired.ip, desired.subnet.prefix_len())
            //     .expect("Failed to add address");

            network.tun_state = Some(TunState { ip: desired.ip });

            self.update_routes_and_hostnames(inner.clone(), config_url, networks, current, desired)
                .await;
        }
    }

    #[instrument(skip_all)]
    pub(crate) async fn update_tx_tries(
        &self,
        inner: Arc<AgentInner>,
        networks: &MutexGuard<'_, HashMap<Url, Network>>,
    ) {
        trace!("Rebuild TX tries");
        let mut trie_tx: crate::agent::inner::TrieTx = IpnetTrie::new();

        for (config_url, network) in networks.iter() {
            if let Some(access_rules) = network
                .state
                .as_ref()
                .map(|state| state.access_rules.clone())
            {
                let (network_trie_tx, _) = access_rules.routing_tries();

                trace!(
                    network=?config_url,
                    "Processing access rules for network"
                );

                // tx
                for (source, trie) in network_trie_tx.iter() {
                    let mut source_trie = IpnetTrie::new();
                    trace!(source_net=?source, "Building TX trie for source network");

                    for (dest, pk) in trie.iter() {
                        let send_handle = self
                            .node
                            .send_handle(pk)
                            .expect("Failed to create send handle");
                        source_trie.insert(dest, send_handle);

<<<<<<< HEAD
    fn create_tun_device(
        &self,
        inner: Arc<AgentInner>,
        ip: Ipv4Addr,
        netmask: u8,
        name: Option<String>,
        network_inner: Arc<NetworkInner>,
    ) -> (CancellationToken, Arc<AsyncDevice>) {
        // create tun device
        let agent_token = inner.cancellation_token.clone();
        let tun_token = agent_token.child_token();
        // options
        let mtu = inner.mtu;

        // create tun device
        trace!("Create TUN device");
        let destination = if !cfg!(target_os = "windows") {
            Some(ip)
        } else {
            None
        };
        let mut dev_builder = TunDeviceBuilder::new()
            .ipv4(ip, netmask, destination)
            .mtu(mtu);
        if let Some(name) = &name {
            dev_builder = dev_builder.name(name);
        }
        #[cfg(target_os = "linux")]
        let tun_device = Arc::new(
            dev_builder
                .multi_queue(true)
                .build_async()
                .expect("Failed to build device"),
        );
        #[cfg(not(target_os = "linux"))]
        let tun_device = Arc::new(dev_builder.build_async().expect("Failed to build device"));
        trace!("TUN device created: {:?}", tun_device.name());

        // Calculate DNS server IP: it's the IP address in the current subnet BEFORE the broadcast address
        #[cfg(feature = "dns")]
        let dns_server_ip = crate::agent::dns::AgentDns::server_ip_for(ip, netmask);

        // crate tun task
        let inner_clone = inner.clone();
        let tun_device_clone = tun_device.clone();
        let network_inner_clone = network_inner.clone();
        let tun_token_clone = tun_token.clone();
        let tun_token_clone2 = tun_token.clone();
        task::spawn(async move {
            tokio::select! {
                biased;
                _ = agent_token.cancelled() => {
                    trace!("Agent token cancelled. Cancel TUN runner.");
                }
                _ = tun_token_clone.cancelled() => {
                    trace!("TUN runner token cancelled.");
                }
                result = Self::tun_runner(
                    inner_clone,
                    tun_device_clone,
                    tun_token_clone2,
                    ip,
                    network_inner_clone,
                    #[cfg(feature = "dns")]
                    dns_server_ip,
                ) => {
                    if let Err(e) = result {
                        error!("TUN runner crashed. Cancel agent token: {}", e);
=======
                        trace!(
                            source_net=?source,
                            dest_net=?dest,
                            peer=?pk,
                            "Added TX route: {} -> {} via peer {}",
                            source,
                            dest,
                            pk
                        );
>>>>>>> 5c61dc0c
                    }
                    trie_tx.insert(source, source_trie);
                }
            } else {
                trace!(
                    network=?network.config_url,
                    "No access rules available for network"
                );
            }
        }

        trace!("TX tries rebuilt successfully.",);

        inner.trie_tx.store(Arc::new(trie_tx));
    }

    #[instrument(skip_all)]
    pub(crate) async fn update_rx_tries(
        &self,
        inner: Arc<AgentInner>,
<<<<<<< HEAD
        device: Arc<TunDevice>,
        cancellation_token: CancellationToken,
        ip: Ipv4Addr,
        network_inner: Arc<NetworkInner>,
        #[cfg(feature = "dns")]
        dns_server_ip: Option<Ipv4Addr>,
    ) -> Result<(), String> {
        trace!("TUN runner started");

        let tun_tx = inner.tun_tx.clone();

        // options
        let tun_threads = util::get_env("TUN_THREADS", 3);
        let mtu = inner.mtu;

        let mut join_set = JoinSet::new();

        // tun <-> drasyl packet processing
        #[allow(unused_variables)]
        for i in 0..tun_threads {
            // tun -> channel
            #[cfg(target_os = "linux")]
            let dev = if i == 0 {
                device.clone()
            } else {
                Arc::new(device.try_clone().unwrap())
            };
            let dev_clone = device.clone();
            let tun_tx = tun_tx.clone();
            let cancellation_token_clone = cancellation_token.clone();
            let inner_clone = inner.clone();
            let network_inner_clone = network_inner.clone();
            join_set.spawn(async move {
                tokio::select! {
                    _ = cancellation_token_clone.cancelled() => {
                        trace!("Token cancelled. Exiting tun <-> drasyl packet processing task ({}/{}).", i + 1, tun_threads);
                        Ok(())
                    }
                    result = async move {
                        trace!("tun <-> drasyl packet processing task started ({}/{}).", i + 1, tun_threads);
                        let mut buf = vec![0u8; mtu as usize];
                        loop {
                            match dev_clone.recv(&mut buf).await {
                                Ok(size) => {
                                    let buf = &buf[..size];
                                    if let Ok(ip_hdr) = Ipv4HeaderSlice::from_slice(buf) {
                                        if enabled!(Level::TRACE) {
                                            trace!(
                                                src=?ip_hdr.source_addr(),
                                                dst=?ip_hdr.destination_addr(),
                                                payload_len=?buf.len(),
                                                "Forwarding packet from TUN device to drasyl: {} -> {} ({} bytes)",
                                                ip_hdr.source_addr(),
                                                ip_hdr.destination_addr(),
                                                buf.len()
                                            );
                                        }

                                        // filter drasyl control plane messages
                                        if is_drasyl_control_packet(buf) {
                                            trace!(
                                                src=?ip_hdr.source_addr(),
                                                dst=?ip_hdr.destination_addr(),
                                                "Dropping drasyl control plane packet: {} -> {} (control traffic filtered)",
                                                ip_hdr.source_addr(),
                                                ip_hdr.destination_addr()
                                            );
                                            continue;
                                        }

                                        #[cfg(feature = "dns")]
                                        {
                                            // filter DNS messages
                                            if let Some(dns_server_ip) = dns_server_ip && ip_hdr.protocol() == UDP && ip_hdr.source_addr() == ip && ip_hdr.destination_addr() == dns_server_ip {
                                                // get IP payload
                                                let payload = &buf[ip_hdr.slice().len()..];
                                                if let Ok(udp_hdr) = UdpHeaderSlice::from_slice(payload)
                                                    && udp_hdr.destination_port() == 53 {
                                                        trace!("Got potential DNS request: {} -> {}", ip_hdr.source_addr(), ip_hdr.destination_addr());
                                                        // get UDP payload
                                                        let payload = &payload[udp_hdr.slice().len()..];
                                                        if inner_clone.dns.on_packet(payload, ip_hdr.source_addr(), udp_hdr.source_port(), dns_server_ip, udp_hdr.destination_port(), dev_clone.clone()).await {
                                                            // packet has been processed as a DNS request. Skip further processing.
                                                            continue;
                                                        }

                                                    }
                                            }
                                        }

                                        let source = IpNet::from(IpAddr::V4(ip_hdr.source_addr()));
                                        if let Some((source_trie_entry_source, source_trie)) = network_inner_clone.trie_tx.load().longest_match(&source) {
                                            trace!(
                                                src=?ip_hdr.source_addr(),
                                                dst=?ip_hdr.destination_addr(),
                                                "Found source trie entry with net {}",
                                                source_trie_entry_source
                                            );
                                            let dest_addr = ip_hdr.destination_addr();

                                            #[cfg(target_os = "macos")]
                                            if ip == dest_addr {
                                                // loopback
                                                if let Err(e) = dev_clone.send(buf).await {
                                                    warn!(
                                                        src=?ip_hdr.source_addr(),
                                                        dst=?ip_hdr.destination_addr(),
                                                        tun_device=?dev_clone.name().unwrap_or("unknown".to_string()),
                                                        error=?e,
                                                        "Failed to send loopback packet to TUN device: {}", e
                                                    );
                                                }
                                                continue;
                                            }
                                            let dest = IpNet::from(IpAddr::V4(dest_addr));
                                            if let Some((_, send_handle)) = source_trie.longest_match(&dest)
                                            {
                                                if let Err(e) = tun_tx.try_send((buf.to_vec(), send_handle.clone())) {
                                                    warn!(
                                                        src=?ip_hdr.source_addr(),
                                                        dst=?ip_hdr.destination_addr(),
                                                        error=?e,
                                                        "Failed to forward packet to drasyl: {}", e
                                                    );
                                                }
                                                else {
                                                    trace!(
                                                        src=?ip_hdr.source_addr(),
                                                        dst=?ip_hdr.destination_addr(),
                                                        "Successfully forwarded packet to drasyl: {} -> {}",
                                                        ip_hdr.source_addr(),
                                                        ip_hdr.destination_addr()
                                                    );
                                                }
                                            } else {
                                                warn!(
                                                    src=?ip_hdr.source_addr(),
                                                    dst=?ip_hdr.destination_addr(),
                                                    "No outbound route found for destination: {} -> {} (missing destination route in routing table)",
                                                    ip_hdr.source_addr(),
                                                    ip_hdr.destination_addr()
                                                );
                                            }
                                        }
                                        else {
                                            warn!(
                                                src=?ip_hdr.source_addr(),
                                                dst=?ip_hdr.destination_addr(),
                                                "No outbound route found for source: {} -> {} (source IP not in routing table)",
                                                ip_hdr.source_addr(),
                                                ip_hdr.destination_addr()
                                            );
                                        }
                                    }
                                }
                                Err(e) => {
                                    error!("Failed to receive packet from TUN device: {}", e);
                                    return Err(format!("Failed to receive packet from TUN device: {}", e));
                                }
                            }
                        }
                    } => {
                        result
                    }
                }
            });
        }
=======
        networks: &MutexGuard<'_, HashMap<Url, Network>>,
    ) {
        trace!("Rebuild RX tries");
        let mut trie_rx: crate::agent::inner::TrieRx = IpnetTrie::new();
>>>>>>> 5c61dc0c

        for (config_url, network) in networks.iter() {
            if let Some(access_rules) = network
                .state
                .as_ref()
                .map(|state| state.access_rules.clone())
            {
                let (_, network_trie_rx) = access_rules.routing_tries();

<<<<<<< HEAD
        trace!("TUN runner done.");
        Ok(())
=======
                trace!(
                    network=?config_url,
                    "Processing access rules for network"
                );

                // rx
                for (src, trie) in network_trie_rx.iter() {
                    let mut source_trie = IpnetTrie::new();
                    trace!(source_net=?src, "Building RX trie for source network");

                    for (source, pk) in trie.iter() {
                        source_trie.insert(source, *pk);

                        trace!(
                            source_net=?src,
                            dest_net=?source,
                            peer=?pk,
                            "Added RX route: {} -> {} from peer {} to TUN device",
                            src,
                            source,
                            pk
                        );
                    }
                    trie_rx.insert(src, source_trie);
                }
            } else {
                trace!(
                    network=?config_url,
                    "No access rules available for network"
                );
            }
        }

        trace!("RX tries rebuilt successfully.",);

        inner.trie_rx.store(Arc::new(trie_rx));
>>>>>>> 5c61dc0c
    }
}<|MERGE_RESOLUTION|>--- conflicted
+++ resolved
@@ -1,19 +1,10 @@
 use crate::agent::Error;
 use crate::agent::inner::AgentInner;
-<<<<<<< HEAD
-use crate::agent::inner::is_drasyl_control_packet;
-use crate::network::{LocalNodeState, Network, NetworkInner, TunState};
+use crate::network::{LocalNodeState, Network, TunState};
 use etherparse::ip_number::UDP;
 use etherparse::{Ipv4HeaderSlice, UdpHeaderSlice};
 use ipnet::{IpNet, Ipv4Net};
 use ipnet_trie::IpnetTrie;
-use p2p::identity::PubKey;
-use p2p::node::SendHandle;
-use p2p::util;
-=======
-use crate::network::{LocalNodeState, Network, TunState};
-use ipnet_trie::IpnetTrie;
->>>>>>> 5c61dc0c
 use std::collections::HashMap;
 #[cfg(any(target_os = "linux", target_os = "windows"))]
 use std::hash::{DefaultHasher, Hash, Hasher};
@@ -206,11 +197,7 @@
                         .update_routes(
                             current_routes,
                             Some(desired.routes.clone()),
-<<<<<<< HEAD
-                            network.tun_state.as_ref().map(|tun| tun.device.clone()),
-=======
                             inner.tun_device.clone(),
->>>>>>> 5c61dc0c
                         )
                         .await
                 }
@@ -242,11 +229,7 @@
             {
                 trace!("Update DNS");
                 self.dns
-<<<<<<< HEAD
                     .update_network_hostnames(current, desired, config_url, networks)
-=======
-                    .update_network_hostnames(current, desired, networks)
->>>>>>> 5c61dc0c
                     .await;
             }
         }
@@ -263,14 +246,7 @@
             let routes = { network.state.as_ref().map(|state| state.routes.clone()) };
             if let Some(routes) = routes {
                 self.routing
-<<<<<<< HEAD
-                    .remove_routes(
-                        routes,
-                        network.tun_state.as_ref().map(|tun| tun.device.clone()),
-                    )
-=======
                     .remove_routes(routes, inner.tun_device.clone())
->>>>>>> 5c61dc0c
                     .await;
             }
 
@@ -353,76 +329,6 @@
                             .expect("Failed to create send handle");
                         source_trie.insert(dest, send_handle);
 
-<<<<<<< HEAD
-    fn create_tun_device(
-        &self,
-        inner: Arc<AgentInner>,
-        ip: Ipv4Addr,
-        netmask: u8,
-        name: Option<String>,
-        network_inner: Arc<NetworkInner>,
-    ) -> (CancellationToken, Arc<AsyncDevice>) {
-        // create tun device
-        let agent_token = inner.cancellation_token.clone();
-        let tun_token = agent_token.child_token();
-        // options
-        let mtu = inner.mtu;
-
-        // create tun device
-        trace!("Create TUN device");
-        let destination = if !cfg!(target_os = "windows") {
-            Some(ip)
-        } else {
-            None
-        };
-        let mut dev_builder = TunDeviceBuilder::new()
-            .ipv4(ip, netmask, destination)
-            .mtu(mtu);
-        if let Some(name) = &name {
-            dev_builder = dev_builder.name(name);
-        }
-        #[cfg(target_os = "linux")]
-        let tun_device = Arc::new(
-            dev_builder
-                .multi_queue(true)
-                .build_async()
-                .expect("Failed to build device"),
-        );
-        #[cfg(not(target_os = "linux"))]
-        let tun_device = Arc::new(dev_builder.build_async().expect("Failed to build device"));
-        trace!("TUN device created: {:?}", tun_device.name());
-
-        // Calculate DNS server IP: it's the IP address in the current subnet BEFORE the broadcast address
-        #[cfg(feature = "dns")]
-        let dns_server_ip = crate::agent::dns::AgentDns::server_ip_for(ip, netmask);
-
-        // crate tun task
-        let inner_clone = inner.clone();
-        let tun_device_clone = tun_device.clone();
-        let network_inner_clone = network_inner.clone();
-        let tun_token_clone = tun_token.clone();
-        let tun_token_clone2 = tun_token.clone();
-        task::spawn(async move {
-            tokio::select! {
-                biased;
-                _ = agent_token.cancelled() => {
-                    trace!("Agent token cancelled. Cancel TUN runner.");
-                }
-                _ = tun_token_clone.cancelled() => {
-                    trace!("TUN runner token cancelled.");
-                }
-                result = Self::tun_runner(
-                    inner_clone,
-                    tun_device_clone,
-                    tun_token_clone2,
-                    ip,
-                    network_inner_clone,
-                    #[cfg(feature = "dns")]
-                    dns_server_ip,
-                ) => {
-                    if let Err(e) = result {
-                        error!("TUN runner crashed. Cancel agent token: {}", e);
-=======
                         trace!(
                             source_net=?source,
                             dest_net=?dest,
@@ -432,7 +338,6 @@
                             dest,
                             pk
                         );
->>>>>>> 5c61dc0c
                     }
                     trie_tx.insert(source, source_trie);
                 }
@@ -453,180 +358,10 @@
     pub(crate) async fn update_rx_tries(
         &self,
         inner: Arc<AgentInner>,
-<<<<<<< HEAD
-        device: Arc<TunDevice>,
-        cancellation_token: CancellationToken,
-        ip: Ipv4Addr,
-        network_inner: Arc<NetworkInner>,
-        #[cfg(feature = "dns")]
-        dns_server_ip: Option<Ipv4Addr>,
-    ) -> Result<(), String> {
-        trace!("TUN runner started");
-
-        let tun_tx = inner.tun_tx.clone();
-
-        // options
-        let tun_threads = util::get_env("TUN_THREADS", 3);
-        let mtu = inner.mtu;
-
-        let mut join_set = JoinSet::new();
-
-        // tun <-> drasyl packet processing
-        #[allow(unused_variables)]
-        for i in 0..tun_threads {
-            // tun -> channel
-            #[cfg(target_os = "linux")]
-            let dev = if i == 0 {
-                device.clone()
-            } else {
-                Arc::new(device.try_clone().unwrap())
-            };
-            let dev_clone = device.clone();
-            let tun_tx = tun_tx.clone();
-            let cancellation_token_clone = cancellation_token.clone();
-            let inner_clone = inner.clone();
-            let network_inner_clone = network_inner.clone();
-            join_set.spawn(async move {
-                tokio::select! {
-                    _ = cancellation_token_clone.cancelled() => {
-                        trace!("Token cancelled. Exiting tun <-> drasyl packet processing task ({}/{}).", i + 1, tun_threads);
-                        Ok(())
-                    }
-                    result = async move {
-                        trace!("tun <-> drasyl packet processing task started ({}/{}).", i + 1, tun_threads);
-                        let mut buf = vec![0u8; mtu as usize];
-                        loop {
-                            match dev_clone.recv(&mut buf).await {
-                                Ok(size) => {
-                                    let buf = &buf[..size];
-                                    if let Ok(ip_hdr) = Ipv4HeaderSlice::from_slice(buf) {
-                                        if enabled!(Level::TRACE) {
-                                            trace!(
-                                                src=?ip_hdr.source_addr(),
-                                                dst=?ip_hdr.destination_addr(),
-                                                payload_len=?buf.len(),
-                                                "Forwarding packet from TUN device to drasyl: {} -> {} ({} bytes)",
-                                                ip_hdr.source_addr(),
-                                                ip_hdr.destination_addr(),
-                                                buf.len()
-                                            );
-                                        }
-
-                                        // filter drasyl control plane messages
-                                        if is_drasyl_control_packet(buf) {
-                                            trace!(
-                                                src=?ip_hdr.source_addr(),
-                                                dst=?ip_hdr.destination_addr(),
-                                                "Dropping drasyl control plane packet: {} -> {} (control traffic filtered)",
-                                                ip_hdr.source_addr(),
-                                                ip_hdr.destination_addr()
-                                            );
-                                            continue;
-                                        }
-
-                                        #[cfg(feature = "dns")]
-                                        {
-                                            // filter DNS messages
-                                            if let Some(dns_server_ip) = dns_server_ip && ip_hdr.protocol() == UDP && ip_hdr.source_addr() == ip && ip_hdr.destination_addr() == dns_server_ip {
-                                                // get IP payload
-                                                let payload = &buf[ip_hdr.slice().len()..];
-                                                if let Ok(udp_hdr) = UdpHeaderSlice::from_slice(payload)
-                                                    && udp_hdr.destination_port() == 53 {
-                                                        trace!("Got potential DNS request: {} -> {}", ip_hdr.source_addr(), ip_hdr.destination_addr());
-                                                        // get UDP payload
-                                                        let payload = &payload[udp_hdr.slice().len()..];
-                                                        if inner_clone.dns.on_packet(payload, ip_hdr.source_addr(), udp_hdr.source_port(), dns_server_ip, udp_hdr.destination_port(), dev_clone.clone()).await {
-                                                            // packet has been processed as a DNS request. Skip further processing.
-                                                            continue;
-                                                        }
-
-                                                    }
-                                            }
-                                        }
-
-                                        let source = IpNet::from(IpAddr::V4(ip_hdr.source_addr()));
-                                        if let Some((source_trie_entry_source, source_trie)) = network_inner_clone.trie_tx.load().longest_match(&source) {
-                                            trace!(
-                                                src=?ip_hdr.source_addr(),
-                                                dst=?ip_hdr.destination_addr(),
-                                                "Found source trie entry with net {}",
-                                                source_trie_entry_source
-                                            );
-                                            let dest_addr = ip_hdr.destination_addr();
-
-                                            #[cfg(target_os = "macos")]
-                                            if ip == dest_addr {
-                                                // loopback
-                                                if let Err(e) = dev_clone.send(buf).await {
-                                                    warn!(
-                                                        src=?ip_hdr.source_addr(),
-                                                        dst=?ip_hdr.destination_addr(),
-                                                        tun_device=?dev_clone.name().unwrap_or("unknown".to_string()),
-                                                        error=?e,
-                                                        "Failed to send loopback packet to TUN device: {}", e
-                                                    );
-                                                }
-                                                continue;
-                                            }
-                                            let dest = IpNet::from(IpAddr::V4(dest_addr));
-                                            if let Some((_, send_handle)) = source_trie.longest_match(&dest)
-                                            {
-                                                if let Err(e) = tun_tx.try_send((buf.to_vec(), send_handle.clone())) {
-                                                    warn!(
-                                                        src=?ip_hdr.source_addr(),
-                                                        dst=?ip_hdr.destination_addr(),
-                                                        error=?e,
-                                                        "Failed to forward packet to drasyl: {}", e
-                                                    );
-                                                }
-                                                else {
-                                                    trace!(
-                                                        src=?ip_hdr.source_addr(),
-                                                        dst=?ip_hdr.destination_addr(),
-                                                        "Successfully forwarded packet to drasyl: {} -> {}",
-                                                        ip_hdr.source_addr(),
-                                                        ip_hdr.destination_addr()
-                                                    );
-                                                }
-                                            } else {
-                                                warn!(
-                                                    src=?ip_hdr.source_addr(),
-                                                    dst=?ip_hdr.destination_addr(),
-                                                    "No outbound route found for destination: {} -> {} (missing destination route in routing table)",
-                                                    ip_hdr.source_addr(),
-                                                    ip_hdr.destination_addr()
-                                                );
-                                            }
-                                        }
-                                        else {
-                                            warn!(
-                                                src=?ip_hdr.source_addr(),
-                                                dst=?ip_hdr.destination_addr(),
-                                                "No outbound route found for source: {} -> {} (source IP not in routing table)",
-                                                ip_hdr.source_addr(),
-                                                ip_hdr.destination_addr()
-                                            );
-                                        }
-                                    }
-                                }
-                                Err(e) => {
-                                    error!("Failed to receive packet from TUN device: {}", e);
-                                    return Err(format!("Failed to receive packet from TUN device: {}", e));
-                                }
-                            }
-                        }
-                    } => {
-                        result
-                    }
-                }
-            });
-        }
-=======
         networks: &MutexGuard<'_, HashMap<Url, Network>>,
     ) {
         trace!("Rebuild RX tries");
         let mut trie_rx: crate::agent::inner::TrieRx = IpnetTrie::new();
->>>>>>> 5c61dc0c
 
         for (config_url, network) in networks.iter() {
             if let Some(access_rules) = network
@@ -636,10 +371,6 @@
             {
                 let (_, network_trie_rx) = access_rules.routing_tries();
 
-<<<<<<< HEAD
-        trace!("TUN runner done.");
-        Ok(())
-=======
                 trace!(
                     network=?config_url,
                     "Processing access rules for network"
@@ -676,6 +407,5 @@
         trace!("RX tries rebuilt successfully.",);
 
         inner.trie_rx.store(Arc::new(trie_rx));
->>>>>>> 5c61dc0c
     }
 }